[build-system]
requires = ["setuptools>=61.0.0", "wheel"]
build-backend = "setuptools.build_meta"

[project]
name = "tunacode-cli"

version = "0.0.56"
description = "Your agentic CLI developer."
keywords = ["cli", "agent", "development", "automation"]
readme = "README.md"
requires-python = ">=3.10,<3.14"
license = {text = "MIT"}
authors = [
    { name = "larock22", email = "noreply@github.com" },
]
classifiers = [
    "Development Status :: 4 - Beta",
    "Intended Audience :: Developers",
    "Programming Language :: Python :: 3",
    "Programming Language :: Python :: 3.10",
    "Programming Language :: Python :: 3.11",
    "Programming Language :: Python :: 3.12",
    "Programming Language :: Python :: 3.13",
    "Topic :: Software Development",
    "Topic :: Utilities",
]
dependencies = [
    "typer==0.15.3",
    "prompt_toolkit==3.0.51",
    "pydantic-ai[logfire]==0.2.6",
    "pygments==2.19.1",
    "rich==14.0.0",
    "tiktoken>=0.5.2",
]

[project.scripts]
tunacode = "tunacode.cli.main:app"

[project.optional-dependencies]
dev = [
    "build",
    "ruff",
    "pytest",
    "pytest-cov",
    "pytest-asyncio",
    "textual-dev",
    "pre-commit",
    "vulture>=2.7",
    "unimport>=1.0.0",
    "autoflake>=2.0.0",
    "dead>=1.5.0",
    "hatch>=1.6.0",
]

[project.urls]
Homepage = "https://tunacode.xyz/"
Repository = "https://github.com/alchemiststudiosDOTai/tunacode"
Issues = "https://github.com/alchemiststudiosDOTai/tunacode/issues"
Documentation = "https://github.com/alchemiststudiosDOTai/tunacode#readme"

[tool.ruff]
line-length = 100

[tool.ruff.lint]
extend-select = ["I"]
ignore = ["E203", "E501"]
exclude = [
    ".bzr",
    ".direnv",
    ".eggs",
    ".git",
    ".hg",
    ".mypy_cache",
    ".nox",
    ".pants.d",
    ".ruff_cache",
    ".svn",
    ".tox",
    ".venv",
    "__pypackages__",
    "build",
    "dist",
    "venv",
    "vulture_whitelist.py",
]

[tool.vulture]
min_confidence = 80
paths = ["src", "tests"]
exclude = ["venv/", "build/", "dist/", ".git/", "__pycache__/", "*.egg-info/"]
# Whitelist of false positives
ignore_names = [
    # TYPE_CHECKING imports
    "ReadStream",
    "WriteStream",
    "StateManager",
    "ModelRequest",
    "CommandRegistry",
    # Pytest fixtures
    "caplog",
    "temp_workspace",
    "setup_test_environment",
    "excinfo",
    # Common patterns
    "_complete_event",  # prompt_toolkit API requirement
    "kw",  # **kw pattern
    "kwargs",  # **kwargs pattern
    "message",  # exception handling
    "response_obj",  # API responses
    # Test parameters and mock arguments
    "should_restart",  # test parameter
    "exc",  # exception handling in __aexit__
    "exc_type",  # exception handling in __aexit__
    "tb",  # traceback in __aexit__
    "style_dict",  # Style.from_dict parameter
    "style_str",  # get_attrs_for_style_str parameter
]

[tool.bandit]
# Skip low-severity warnings for subprocess and assert statements
skips = ["B404", "B603", "B101", "B607", "B110", "B324", "B103", "B604", "B602", "B108"]
# B404: import subprocess
# B603: subprocess without shell=True
# B101: assert statements
# B607: start process with partial path
# B110: try/except/pass
# B324: hashlib (SHA1 for non-security fingerprinting)
# B103: chmod permissions (needed for template dirs)
# B604: shell=True (validated usage in REPL)
# B602: subprocess with shell=True (security utils)
# B108: hardcoded tmp paths (test fixtures)

[tool.mypy]
python_version = "3.10"
ignore_missing_imports = true
warn_return_any = false
warn_unused_configs = true
disallow_untyped_defs = false
disallow_incomplete_defs = false
check_untyped_defs = false
disallow_untyped_decorators = false
no_implicit_optional = true
warn_redundant_casts = true
warn_unused_ignores = false
warn_no_return = true
follow_imports = "silent"
# Allow CLAUDE_ANCHOR comments in docstrings
disable_error_code = ["annotation-unchecked"]

[tool.hatch.envs.default.scripts]
# Development
install = "pip install -e '.[dev]'"
run = "python -m tunacode"
test-script = "echo 'Test script works'"

# Cleaning
clean = "python -c \"import shutil, pathlib; dirs=['build', 'dist']; [shutil.rmtree(d, ignore_errors=True) for d in dirs]; [shutil.rmtree(p, ignore_errors=True) for p in pathlib.Path('.').rglob('*.egg-info') if p.is_dir()]; [shutil.rmtree(p, ignore_errors=True) for p in pathlib.Path('.').rglob('__pycache__') if p.is_dir()]; [p.unlink(missing_ok=True) for p in pathlib.Path('.').rglob('*.pyc')]; print('Cleaned build artifacts, egg-info, __pycache__, and *.pyc files')\""

# Linting & Formatting
lint = "ruff check . && ruff format ."
lint-check = [
    "ruff check .",
    "ruff format --check .",
]

# Dead code analysis
vulture = "python -m vulture --config pyproject.toml"
vulture-check = "python -m vulture --config pyproject.toml --min-confidence 100"

dead-code-check = [
    "python -c \"print('Running comprehensive dead code analysis...')\"",
    "python -c \"print('\\n=== Vulture (unused code) ===')\"",
    "python -m vulture . --min-confidence 80 --exclude '*/test/*,*/tests/*,venv/*,build/*,dist/*' || true",
<<<<<<< HEAD
    "python -c \"print('\\n=== Unimport (unused imports) ===')\"", 
=======
    "python -c \"print('\\n=== Unimport (unused imports) ===')\"",
>>>>>>> 0a8f1bfd
    "python -m unimport --check . || true",
    "python -c \"print('\\n=== Dead (dead code detector) ===')\"",
    "python -m dead . || true",
    "python -c \"print('\\n=== Checking test coverage for dead code ===')\"",
]

dead-code-clean = [
    "python -c \"print('Removing dead code...')\"",
    "python -m unimport --remove-all .",
    "python -m autoflake --remove-all-unused-imports --remove-unused-variables -i -r src/",
    "python -c \"print('Dead code cleanup complete!')\"",
]

dead-code-report = [
    "python -c \"print('Generating dead code reports...'); import pathlib; pathlib.Path('reports').mkdir(exist_ok=True)\"",
    "python -m vulture . --min-confidence 60 > reports/dead_code_vulture.txt || true",
    "python -m unimport --check . --diff > reports/unused_imports.txt || true",
    "python -c \"print('Reports generated in reports/ directory')\"",
]

# Testing
test = "python -m pytest -q tests/characterization tests/test_security.py tests/test_agent_output_formatting.py tests/test_prompt_changes_validation.py"
coverage = "pytest --cov=src/tunacode --cov-report=term"

# Building
build = "python -m build"

# Playwright utilities
remove-playwright = "python scripts/playwright_cache.py remove"
restore-playwright = "python scripts/playwright_cache.py restore"<|MERGE_RESOLUTION|>--- conflicted
+++ resolved
@@ -172,11 +172,7 @@
     "python -c \"print('Running comprehensive dead code analysis...')\"",
     "python -c \"print('\\n=== Vulture (unused code) ===')\"",
     "python -m vulture . --min-confidence 80 --exclude '*/test/*,*/tests/*,venv/*,build/*,dist/*' || true",
-<<<<<<< HEAD
-    "python -c \"print('\\n=== Unimport (unused imports) ===')\"", 
-=======
     "python -c \"print('\\n=== Unimport (unused imports) ===')\"",
->>>>>>> 0a8f1bfd
     "python -m unimport --check . || true",
     "python -c \"print('\\n=== Dead (dead code detector) ===')\"",
     "python -m dead . || true",
